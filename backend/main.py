"""
Main FastAPI application for the TMAS Chatbot
"""
import os
import time
from datetime import datetime
from fastapi import FastAPI, HTTPException, Form
from fastapi.middleware.cors import CORSMiddleware
from fastapi.staticfiles import StaticFiles
from fastapi.responses import FileResponse, StreamingResponse, JSONResponse
from typing import Optional
import re
import asyncio
import types
from fastapi import Response, APIRouter, Request
from pydantic import BaseModel

# Import our models and services
from models import ChatRequest, ChatResponse, HealthResponse, InputType
from services.ai_service import AIService
from services.manim_service import ManimService
from utils.config import settings

# Initialize FastAPI app
app = FastAPI(
    title="TMAS Chatbot API",
    description="AI-powered chatbot with Manim animations",
    version="1.0.0"
)

# Global exception handler
@app.exception_handler(Exception)
async def global_exception_handler(request, exc):
    print(f"Global exception handler caught: {str(exc)}")
    return JSONResponse(
        status_code=500,
        content={
            "success": False,
            "explanation": "",
            "animation_url": None,
            "error_message": f"Internal server error: {str(exc)}",
            "input_type": "text_only"
        }
    )

# Add CORS middleware
app.add_middleware(
    CORSMiddleware,
    allow_origins=settings.ALLOWED_ORIGINS,
    allow_credentials=True,
    allow_methods=["*"],
    allow_headers=["*"],
)

# Initialize services
ai_service = AIService()
manim_service = ManimService()

# Mount static files for serving media
os.makedirs(settings.MEDIA_DIR, exist_ok=True)
app.mount("/media", StaticFiles(directory=settings.MEDIA_DIR), name="media")


@app.on_event("startup")
async def startup_event():
    """Initialize services on startup"""
    try:
        # Validate configuration
        settings.validate_config()
        print("✅ Configuration validated successfully")
        
        # Ensure directories exist
        os.makedirs(settings.MEDIA_DIR, exist_ok=True)
        
        # Clean up any old temporary files
        manim_service.cleanup_temp_files()
        
        print("🚀 Application started successfully")
        print("ℹ️ AI service connection will be tested on first request")
        
    except Exception as e:
        print(f"❌ Startup failed: {str(e)}")
        raise


@app.get("/", response_model=HealthResponse)
async def root():
    """Root endpoint with health check"""
    return HealthResponse(
        status="healthy",
        timestamp=datetime.now().isoformat(),
        version="1.0.0"
    )


@app.get("/health", response_model=HealthResponse)
async def health_check():
    """Health check endpoint"""
    return HealthResponse(
        status="healthy",
        timestamp=datetime.now().isoformat(),
        version="1.0.0"
    )


@app.get("/health/ai")
async def ai_health_check():
    """AI service health check endpoint"""
    try:
        if await asyncio.wait_for(ai_service.test_connection(), timeout=30):
            return {
                "status": "healthy",
                "ai_service": "connected",
                "timestamp": datetime.now().isoformat()
            }
        else:
            return {
                "status": "degraded",
                "ai_service": "failed",
                "timestamp": datetime.now().isoformat()
            }
    except asyncio.TimeoutError:
        return {
            "status": "degraded",
            "ai_service": "timeout",
            "timestamp": datetime.now().isoformat()
        }
    except Exception as e:
        return {
            "status": "degraded",
            "ai_service": "error",
            "error": str(e),
            "timestamp": datetime.now().isoformat()
        }


@app.post("/chat")
async def chat_endpoint(
    text: str = Form(..., description="Text input from user")
):
    try:
        input_type = InputType.TEXT_ONLY
        print("Calling AI service for /chat...")
        start_time = time.time()
        
        # Test connection on first request
        if not hasattr(ai_service, '_connection_tested'):
            try:
                print("Testing AI service connection...")
                if await asyncio.wait_for(ai_service.test_connection(), timeout=10):
                    print("✅ AI service connection successful")
                else:
                    print("⚠️ AI service connection failed, but continuing...")
                ai_service._connection_tested = True
            except Exception as e:
                print(f"⚠️ AI service connection test failed: {str(e)}, but continuing...")
                ai_service._connection_tested = True
        
        try:
<<<<<<< HEAD
            explanation = await asyncio.wait_for(
                ai_service.generate_response(text=text, image_path=image_path),
=======
            explanation, manim_code = await asyncio.wait_for(
                ai_service.generate_response(text=text, image_path=None),
>>>>>>> c7b4b527
                timeout=300 
            )
            elapsed_time = time.time() - start_time
            print(f"AI service returned for /chat in {elapsed_time:.2f} seconds.")
        except asyncio.TimeoutError:
            print("AI service timed out for /chat, trying fallback mode...")
            try:
                # Fallback: try with a simpler prompt that can still generate animations
                fallback_prompt = f"Please provide a clear explanation and create a simple animation that specifically demonstrates: {text}"
                explanation = await asyncio.wait_for(
                    ai_service.generate_response(text=text, image_path=image_path),
                    timeout=300 
                )
                print("Fallback AI service returned for /chat.")
            except asyncio.TimeoutError:
                print("Fallback AI service also timed out for /chat.")
                raise HTTPException(status_code=504, detail="AI service timed out after 300 seconds. Please try a simpler question or try again later.")
        except Exception as e:
            print(f"AI service error for /chat: {str(e)}")
            # Try fallback even for other errors
            try:
                fallback_prompt = f"Please provide a clear explanation and create a simple animation that specifically demonstrates: {text}"
                explanation = await asyncio.wait_for(
                    ai_service.generate_response(text=text, image_path=image_path),
                    timeout=300 
                )
                print("Fallback AI service returned for /chat after error.")
            except Exception as fallback_error:
                print(f"Fallback also failed: {str(fallback_error)}")
                raise HTTPException(status_code=503, detail=f"AI service unavailable: {str(e)}")
<<<<<<< HEAD
        if image_path and os.path.exists(image_path):
            try:
                os.remove(image_path)
            except Exception as e:
                print(f"Failed to clean up image file: {e}")
        
        # Return explanation only - animations are now generated on-demand
=======
        # If Manim code is present, return base64 video
        video_base64 = None
        if manim_code:
            match = re.search(r'class\s+(\w+)\(Scene\):', manim_code)
            class_name = match.group(1) if match else "ConceptAnimation"
            try:
                video_base64 = await asyncio.wait_for(
                    manim_service.generate_animation_base64(manim_code, class_name=class_name),
                    timeout=180  # 3 minutes for Manim generation
                )
            except asyncio.TimeoutError:
                print("Manim generation timed out, returning explanation only")
                video_base64 = None
>>>>>>> c7b4b527
        return {
            "success": True,
            "explanation": explanation,
            "animation_url": None,  # No automatic animation generation
            "error_message": None,
            "input_type": input_type
        }
    except HTTPException:
        raise
    except Exception as e:
        return {
            "success": False,
            "explanation": "",
            "animation_url": None,
            "error_message": str(e),
            "input_type": input_type if 'input_type' in locals() else InputType.TEXT_ONLY
        }

@app.post("/chat/stream")
async def chat_stream_endpoint(
    text: str = Form(..., description="Text input from user")
):
    headers = {
        "Access-Control-Allow-Origin": "https://tmas-internship.vercel.app",
        "Access-Control-Allow-Credentials": "true",
        "Access-Control-Allow-Headers": "*"
    }
    try:
        input_type = InputType.TEXT_ONLY
        print("Calling AI service for /chat/stream...")
        start_time = time.time()
        
        # Test connection on first request
        if not hasattr(ai_service, '_connection_tested'):
            try:
                print("Testing AI service connection...")
                if await asyncio.wait_for(ai_service.test_connection(), timeout=10):
                    print("✅ AI service connection successful")
                else:
                    print("⚠️ AI service connection failed, but continuing...")
                ai_service._connection_tested = True
            except Exception as e:
                print(f"⚠️ AI service connection test failed: {str(e)}, but continuing...")
                ai_service._connection_tested = True
        
        try:
<<<<<<< HEAD
            explanation = await asyncio.wait_for(
                ai_service.generate_response(text=text, image_path=image_path),
                timeout=300
=======
            explanation, manim_code = await asyncio.wait_for(
                ai_service.generate_response(text=text, image_path=None),
                timeout=300  # seconds - increased from 60
>>>>>>> c7b4b527
            )
            elapsed_time = time.time() - start_time
            print(f"AI service returned for /chat/stream in {elapsed_time:.2f} seconds.")
            print(f"[Main] Explanation length: {len(explanation)}")
        except asyncio.TimeoutError:
            print("AI service timed out for /chat/stream, trying fallback mode...")
            try:
                explanation = await asyncio.wait_for(
                    ai_service.generate_response(text=text, image_path=image_path),
                    timeout=60  # shorter timeout for fallback
                )
                print("Fallback AI service returned for /chat/stream.")
                print(f"[Main] Fallback explanation length: {len(explanation)}")
            except asyncio.TimeoutError:
                print("Fallback AI service also timed out for /chat/stream.")
                raise HTTPException(status_code=504, detail="AI service timed out after 300 seconds. Please try a simpler question or try again later.")
        except Exception as e:
            print(f"AI service error for /chat/stream: {str(e)}")
            # Try fallback even for other errors
            try:
                explanation = await asyncio.wait_for(
                    ai_service.generate_response(text=text, image_path=image_path),
                    timeout=60
                )
                print("Fallback AI service returned for /chat/stream after error.")
            except Exception as fallback_error:
                print(f"Fallback also failed: {str(fallback_error)}")
                raise HTTPException(status_code=503, detail=f"AI service unavailable: {str(e)}")
<<<<<<< HEAD
        if image_path and os.path.exists(image_path):
            try:
                os.remove(image_path)
            except Exception as e:
                print(f"Failed to clean up image file: {e}")
=======
        request_id = str(uuid.uuid4())
        print(f"[Main] Generated request_id: {request_id}")
        print(f"[Main] manim_code is None: {manim_code is None}")
        print(f"[Main] manim_code length: {len(manim_code) if manim_code else 0}")
>>>>>>> c7b4b527
        
        # Stream the explanation text only (no automatic animation generation)
        async def text_streamer():
            try:
                for word in explanation.split():
                    yield word + " "
                    await asyncio.sleep(0.03)
            except Exception as e:
                # If streaming fails, yield the error message
                yield f"\nError during streaming: {str(e)}\n"
        
        return StreamingResponse(text_streamer(), media_type="text/plain")
    except HTTPException:
        raise
    except Exception as e:
        error_message = str(e)
        async def error_stream():
            yield f"Sorry, I encountered an error: {error_message}"
        return StreamingResponse(error_stream(), media_type="text/plain", headers=headers)

@app.get("/chat/video/{request_id}")
async def get_video(request_id: str):
    video_path = manim_service.get_video_path(request_id)
    if video_path and os.path.exists(video_path):
        return FileResponse(video_path, media_type="video/mp4")
    else:
        return Response(status_code=202)  # 202 Accepted, not ready yet
@app.get("/chat/video_base64/{request_id}")
async def get_video_base64(request_id: str):
    video_path = manim_service.get_video_path(request_id)
    print(f"[Main] Video polling for request_id: {request_id}, video_path: {video_path}")
    
    # Check if this request_id has been marked as "no video will be created"
    if request_id in manim_service.no_video_requests:
        print(f"[Main] Request {request_id} marked as no video - returning 404")
        return Response(status_code=404, content="No video will be created for this request")
    
    if video_path and os.path.exists(video_path):
        print(f"[Main] Video found and exists: {video_path}")
        print(f"[Main] Video file size: {os.path.getsize(video_path)} bytes")
        with open(video_path, "rb") as f:
            import base64
            video_data = f.read()
            video_base64 = base64.b64encode(video_data).decode("utf-8")
            print(f"[Main] Video base64 length: {len(video_base64)}")
            print(f"[Main] Video base64 preview: {video_base64[:100]}...")
        # Optionally, delete the file after serving
        try:
            os.remove(video_path)
        except Exception:
            pass
        
        # Clean up temp_manim directory after successful video generation
        try:
            import shutil
            temp_manim_dir = os.path.join(os.getcwd(), "temp_manim")
            if os.path.exists(temp_manim_dir):
                shutil.rmtree(temp_manim_dir)
                print(f"[Main] Cleaned up temp_manim directory")
        except Exception as e:
            print(f"[Main] Failed to clean up temp_manim: {e}")
        return JSONResponse({"video_base64": video_base64})
    else:
        print(f"[Main] Video not ready yet for request_id: {request_id}")
        # Debug: Print all video mappings
        print(f"[Main] All video mappings: {manim_service.video_map}")
        print(f"[Main] All no_video_requests: {manim_service.no_video_requests}")
        return Response(status_code=202)


@app.post("/chat-json", response_model=ChatResponse)
async def chat_json_endpoint(request: ChatRequest):
    """
    Alternative chat endpoint that accepts JSON with base64 image
    
    This endpoint accepts:
    - text: Required string
    """
    try:
        input_type = InputType.TEXT_ONLY
        text = request.text
        
<<<<<<< HEAD
        # Generate AI response (explanation only)
        explanation = await ai_service.generate_response(
            text=text, 
            image_path=image_path
        )

        # Clean up temporary files
        if image_path and os.path.exists(image_path):
            try:
                os.remove(image_path)
            except Exception as e:
                print(f"Failed to clean up image file: {e}")
=======
        # Generate AI response
        explanation, manim_code = await ai_service.generate_response(
            text=text,
            image_path=None
        )
        
        # Generate animation if Manim code was provided
        animation_url = None
        if manim_code:
            video_path = await manim_service.generate_animation(manim_code)
            if video_path:
                animation_url = manim_service.get_video_url(video_path)
>>>>>>> c7b4b527
        
        return ChatResponse(
            success=True,
            explanation=explanation,
            animation_url=None,  # No automatic animation generation
            error_message=None,
            input_type=input_type
        )
        
    except HTTPException:
        raise
    except Exception as e:
        return ChatResponse(
            success=False,
            explanation="",
            animation_url=None,
            error_message=str(e),
            input_type=input_type if 'input_type' in locals() else InputType.TEXT_ONLY
        )


@app.get("/media/{filename}")
async def serve_media(filename: str):
    """Serve media files (videos, images)"""
    file_path = os.path.join(settings.MEDIA_DIR, filename)
    
    if not os.path.exists(file_path):
        raise HTTPException(status_code=404, detail="File not found")
    
    return FileResponse(file_path)

# Define Quiz-related models
class QuizRequest(BaseModel):
    explanation: str

class QuizQuestion(BaseModel):
    question: str
    options: dict[str, str]  # A, B, C, D -> option text
    correctAnswer: str  # A, B, C, or D
    explanation: str
    hint: str

class QuizResponse(BaseModel):
    questions: list[QuizQuestion]

@app.post("/generate-quiz", response_model=QuizResponse)
async def generate_quiz(request: QuizRequest):
    # Use your AI service to generate quiz questions
    quiz = await ai_service.generate_quiz(request.explanation)
    # print(f"Generated quiz data: {quiz}")
    response = QuizResponse(questions=quiz)
    # print(f"QuizResponse: {response}")
    return response


<<<<<<< HEAD

class AnimationRequest(BaseModel):
    explanation: str

class AnimationResponse(BaseModel):
    success: bool
    manim_code: Optional[str] = None
    animation_base64: Optional[str] = None  # Changed from video_base64 to match frontend
    error_message: Optional[str] = None

@app.post("/generate-animation", response_model=AnimationResponse)
async def generate_animation(request: AnimationRequest):
    try:
        # Generate Manim code from explanation using the new dedicated method
        manim_code = await ai_service.generate_animation_code(request.explanation)
        
        # Generate the actual video from the Manim code
        animation_base64 = None
        
        if manim_code:
            # Extract class name from the Manim code
            match = re.search(r'class\s+(\w+)\(Scene\):', manim_code)
            class_name = match.group(1) if match else "ConceptAnimation"
            
            try:
                animation_base64 = await asyncio.wait_for(
                    manim_service.generate_animation_base64(manim_code, class_name=class_name),
                    timeout=180  # 3 minutes for Manim generation
                )
            except asyncio.TimeoutError:
                print("Manim generation timed out in /generate-animation")
                # Return just the code if video generation fails
                pass
        
        return AnimationResponse(
            success=True,
            manim_code=manim_code,
            animation_base64=animation_base64
        )
        
    except Exception as e:
        print(f"Animation generation failed: {str(e)}")
        return AnimationResponse(
            success=False,
            error_message=f"Animation generation failed: {str(e)}"
        )



=======
>>>>>>> c7b4b527
if __name__ == "__main__":
    import uvicorn
    # Disable reload to prevent conflicts with Manim temp files
    uvicorn.run(
        "main:app",
        host=settings.HOST,
        port=settings.PORT,
        reload=False,  # Disabled to prevent conflicts with Manim temp files
    )<|MERGE_RESOLUTION|>--- conflicted
+++ resolved
@@ -157,13 +157,10 @@
                 ai_service._connection_tested = True
         
         try:
-<<<<<<< HEAD
             explanation = await asyncio.wait_for(
                 ai_service.generate_response(text=text, image_path=image_path),
-=======
             explanation, manim_code = await asyncio.wait_for(
                 ai_service.generate_response(text=text, image_path=None),
->>>>>>> c7b4b527
                 timeout=300 
             )
             elapsed_time = time.time() - start_time
@@ -194,7 +191,6 @@
             except Exception as fallback_error:
                 print(f"Fallback also failed: {str(fallback_error)}")
                 raise HTTPException(status_code=503, detail=f"AI service unavailable: {str(e)}")
-<<<<<<< HEAD
         if image_path and os.path.exists(image_path):
             try:
                 os.remove(image_path)
@@ -202,7 +198,6 @@
                 print(f"Failed to clean up image file: {e}")
         
         # Return explanation only - animations are now generated on-demand
-=======
         # If Manim code is present, return base64 video
         video_base64 = None
         if manim_code:
@@ -216,7 +211,6 @@
             except asyncio.TimeoutError:
                 print("Manim generation timed out, returning explanation only")
                 video_base64 = None
->>>>>>> c7b4b527
         return {
             "success": True,
             "explanation": explanation,
@@ -263,15 +257,12 @@
                 ai_service._connection_tested = True
         
         try:
-<<<<<<< HEAD
             explanation = await asyncio.wait_for(
                 ai_service.generate_response(text=text, image_path=image_path),
                 timeout=300
-=======
             explanation, manim_code = await asyncio.wait_for(
                 ai_service.generate_response(text=text, image_path=None),
                 timeout=300  # seconds - increased from 60
->>>>>>> c7b4b527
             )
             elapsed_time = time.time() - start_time
             print(f"AI service returned for /chat/stream in {elapsed_time:.2f} seconds.")
@@ -300,18 +291,15 @@
             except Exception as fallback_error:
                 print(f"Fallback also failed: {str(fallback_error)}")
                 raise HTTPException(status_code=503, detail=f"AI service unavailable: {str(e)}")
-<<<<<<< HEAD
         if image_path and os.path.exists(image_path):
             try:
                 os.remove(image_path)
             except Exception as e:
                 print(f"Failed to clean up image file: {e}")
-=======
         request_id = str(uuid.uuid4())
         print(f"[Main] Generated request_id: {request_id}")
         print(f"[Main] manim_code is None: {manim_code is None}")
         print(f"[Main] manim_code length: {len(manim_code) if manim_code else 0}")
->>>>>>> c7b4b527
         
         # Stream the explanation text only (no automatic animation generation)
         async def text_streamer():
@@ -394,7 +382,6 @@
         input_type = InputType.TEXT_ONLY
         text = request.text
         
-<<<<<<< HEAD
         # Generate AI response (explanation only)
         explanation = await ai_service.generate_response(
             text=text, 
@@ -407,7 +394,6 @@
                 os.remove(image_path)
             except Exception as e:
                 print(f"Failed to clean up image file: {e}")
-=======
         # Generate AI response
         explanation, manim_code = await ai_service.generate_response(
             text=text,
@@ -420,7 +406,6 @@
             video_path = await manim_service.generate_animation(manim_code)
             if video_path:
                 animation_url = manim_service.get_video_url(video_path)
->>>>>>> c7b4b527
         
         return ChatResponse(
             success=True,
@@ -476,7 +461,6 @@
     return response
 
 
-<<<<<<< HEAD
 
 class AnimationRequest(BaseModel):
     explanation: str
@@ -526,8 +510,6 @@
 
 
 
-=======
->>>>>>> c7b4b527
 if __name__ == "__main__":
     import uvicorn
     # Disable reload to prevent conflicts with Manim temp files
