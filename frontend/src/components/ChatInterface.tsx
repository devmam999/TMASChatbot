/**
 * Main Chat Interface Component
 * Combines all chat components and handles the chat logic
 */

import React, { useState, useEffect, useRef } from 'react';
import type { ChatMessage } from '../types';
import { apiService } from '../services/api';
import MessageBubble from './MessageBubble';
import ChatInput from './ChatInput';
import InteractiveQuiz, { type QuizQuestion } from './InteractiveQuiz';
import AchievementsPanel, { AchievementsDialog } from './AchievementsPanel';
import { supabase } from '../services/supabaseClient';
import { incrementQuizzesCompleted, awardBadge, getAchievements } from '../services/achievements';
import { createSession, listSessions, loadMessages, saveMessage, type ChatSession } from '../services/history';

const ChatInterface: React.FC = () => {
  const [messages, setMessages] = useState<ChatMessage[]>([]);
  const [sessions, setSessions] = useState<ChatSession[]>([]);
  const [activeSessionId, setActiveSessionId] = useState<string | null>(null);
  const [isLoading, setIsLoading] = useState(false);
  const [error, setError] = useState<string | null>(null);
  const [quizData, setQuizData] = useState<{ questions: QuizQuestion[] } | null>(null);
  // Track quiz loading state per message ID
  const [isQuizLoading, setIsQuizLoading] = useState<{ [id: string]: boolean }>({});
  // Track animation loading state per message ID
  const [isAnimationLoading, setIsAnimationLoading] = useState<{ [id: string]: boolean }>({});
  const messagesEndRef = useRef<HTMLDivElement>(null);
  const [achievementsOpen, setAchievementsOpen] = useState(false);

  // Auto-scroll to bottom when new messages arrive
  const scrollToBottom = () => {
    messagesEndRef.current?.scrollIntoView({ behavior: 'smooth' });
  };

  useEffect(() => {
    scrollToBottom();
  }, [messages]);

  // Add welcome message
  useEffect(() => {
  const welcomeMessage: ChatMessage = {
      id: 'welcome',
      type: 'ai',
              content: `👋 Welcome to the TMAS Chatbot!

I can help you understand concepts with text explanations and animated visualizations using Manim.

You can:
• 💬 Ask questions with text
• 📚 Generate practice quizzes to test your understanding

Try asking me something like "Explain how a binary search tree works". Afterward, click "Generate Quiz" to practice with questions!`,
      timestamp: new Date(),
    };
    setMessages([welcomeMessage]);
    // Load sessions list
    (async () => {
      try { setSessions(await listSessions()); } catch (e) { console.debug('List sessions failed', e); }
    })();
  }, []);

<<<<<<< HEAD
  // Handler for when animation is generated
  const handleAnimationGenerated = (messageId: string, animationBase64: string) => {
    setMessages(prev => prev.map(message => 
      message.id === messageId 
        ? { ...message, animation_base64: animationBase64 }
        : message
    ));
  };

  const handleSendMessage = async (text: string, file?: File) => {
    if (!text.trim() && !file) return;
=======
  const handleSendMessage = async (text: string) => {
    if (!text.trim()) return;
>>>>>>> c7b4b527

    // Clear previous quiz when asking new questions
    setQuizData(null);
    setIsQuizLoading({});
<<<<<<< HEAD
    setIsAnimationLoading({});    // Generate a unique ID for this message
=======

    // Generate a unique ID for this message
>>>>>>> c7b4b527
    const uniqueId = Date.now().toString() + Math.random().toString(36).substr(2, 5);

    // Create user message
    const userMessage: ChatMessage = {
      id: uniqueId + '-user',
      type: 'user',
      content: text,
      timestamp: new Date(),
    };

    setMessages(prev => [...prev, userMessage]);
    // Ensure we have a session
    let sessionId = activeSessionId;
    if (!sessionId) {
      sessionId = await createSession(text.slice(0, 60));
      setActiveSessionId(sessionId);
      try { setSessions(await listSessions()); } catch (e) { console.debug('Refresh sessions failed', e); }
    }
    // Persist user message
    try { await saveMessage(sessionId, 'user', userMessage.content); } catch (e) { console.debug('Save user msg failed', e); }
    setIsLoading(true);
    setError(null);

  // Will hold the latest streamed text
  let streamedText = '';
  try {
      const request: { text: string } = { text: text.trim() };

      // Create a single AI message that will be updated
      const aiMessageId = uniqueId + '-ai';
  setMessages(prev => [
        ...prev,
        {
          id: aiMessageId,
          type: 'ai',
          content: '',
          timestamp: new Date(),
        }
      ]);

      // Stream the explanation text
  await apiService.streamChatText(request, (chunk) => {
  streamedText = chunk;
        
        // Update the AI message with the current text
  setMessages(prev => prev.map(m => 
          m.id === aiMessageId 
            ? { ...m, content: chunk.trim() }
            : m
  ));
      });

    } catch (err) {
      setError(err instanceof Error ? err.message : 'An error occurred');
      // Update the existing AI message with the error
      setMessages(prev => prev.map(m => 
        m.type === 'ai' && m.content === ''
          ? { ...m, content: `Sorry, I encountered an error: ${err instanceof Error ? err.message : 'Unknown error'}. Please try again.` }
          : m
      ));
    } finally {
      setIsLoading(false);
      // Persist latest AI message using the aiMessageId we created
      const finalContent = streamedText.trim();
      if (sessionId) {
        try { await saveMessage(sessionId, 'ai', finalContent); } catch (e) { console.debug('Save ai msg failed', e); }
      }
    }
  };

  return (
    <div className="flex h-screen bg-gray-50">
      {/* Sidebar: sessions */}
      <div className="w-64 border-r border-gray-200 bg-white hidden md:flex md:flex-col">
        <div className="p-4 border-b">
          <div className="text-sm font-semibold">Chats</div>
          <button
            className="mt-2 text-xs bg-blue-600 text-white px-3 py-1 rounded"
            onClick={async ()=>{
              const id = await createSession('New chat');
              setActiveSessionId(id);
              setMessages([]);
              try { setSessions(await listSessions()); } catch (e) { console.debug('Refresh sessions failed', e); }
            }}
          >New Chat</button>
        </div>
        <div className="flex-1 overflow-y-auto">
          {sessions.map(s => (
            <button key={s.id} className={`w-full text-left px-3 py-2 text-sm hover:bg-gray-50 ${activeSessionId===s.id?'bg-gray-100':''}`}
              onClick={async ()=>{
                setActiveSessionId(s.id);
                const rows = await loadMessages(s.id);
                setMessages(rows.map(r=>({ id: r.id, type: r.role, content: r.content, timestamp: new Date(r.created_at) })));
              }}
            >{s.title ?? 'Untitled'}
              <div className="text-[10px] text-gray-500">{new Date(s.created_at).toLocaleString()}</div>
            </button>
          ))}
        </div>
      </div>
      {/* Main column */}
      <div className="flex-1 flex flex-col">
      <div className="bg-white border-b border-gray-200 px-6 py-4">
        <div className="flex items-center justify-between">
          <div>
            <h1 className="text-xl font-semibold text-gray-900">
              TMAS Chatbot
            </h1>
            <p className="text-sm text-gray-500">
              AI-powered explanations with Manim animations
            </p>
          </div>
          <div className="flex items-center space-x-4">
            <AchievementsPanel />
            <button onClick={()=>setAchievementsOpen(true)} className="text-xs bg-purple-600 text-white px-3 py-1 rounded">Achievements</button>
            <button onClick={()=>supabase.auth.signOut()} className="text-xs text-gray-600 hover:text-gray-900">Sign out</button>
            <div className={`w-2 h-2 rounded-full ${isLoading ? 'bg-yellow-500 animate-pulse' : 'bg-green-500'}`}></div>
            <span className="text-xs text-gray-500">
              {isLoading ? 'Processing...' : 'Ready'}
            </span>
          </div>
        </div>
      </div>

  {/* Messages Area */}
  <div className="flex-1 overflow-y-auto p-4 space-y-4">
        {messages.map((message) => (
          <MessageBubble 
            key={message.id} 
            message={message} 
            setQuizData={setQuizData}
            setIsQuizLoading={setIsQuizLoading}
            isQuizLoading={!!isQuizLoading[message.id]}
            setIsAnimationLoading={setIsAnimationLoading}
            isAnimationLoading={!!isAnimationLoading[message.id]}
            onAnimationGenerated={handleAnimationGenerated}
            sessionId={activeSessionId}
          />
        ))}
        
        {/* Loading indicator */}
        {isLoading && (
          <div className="flex justify-start mb-4">
            <div className="max-w-xs lg:max-w-md xl:max-w-lg">
              <div className="flex items-center mb-2">
                <div className="w-8 h-8 rounded-full bg-green-500 flex items-center justify-center text-white text-sm font-medium">
                  AI
                </div>
                <span className="text-xs text-gray-500 ml-2">
                  {new Date().toLocaleTimeString([], { hour: '2-digit', minute: '2-digit' })}
                </span>
              </div>
              <div className="bg-white border border-gray-200 rounded-lg p-3">
                <div className="flex items-center space-x-2">
                  <div className="animate-spin rounded-full h-4 w-4 border-b-2 border-blue-500"></div>
                  <span className="text-sm text-gray-600">Generating response...</span>
                </div>
              </div>
            </div>
          </div>
        )}

        {/* Error message */}
        {error && (
          <div className="bg-red-50 border border-red-200 rounded-lg p-4 mb-4">
            <div className="flex items-center">
              <svg className="w-5 h-5 text-red-400 mr-2" fill="none" stroke="currentColor" viewBox="0 0 24 24">
                <path strokeLinecap="round" strokeLinejoin="round" strokeWidth={2} d="M12 9v2m0 4h.01m-6.938 4h13.856c1.54 0 2.502-1.667 1.732-2.5L13.732 4c-.77-.833-1.964-.833-2.732 0L3.732 16.5c-.77.833.192 2.5 1.732 2.5z" />
              </svg>
              <span className="text-sm text-red-800">{error}</span>
            </div>
          </div>
        )}

        {/* Interactive Quiz Display */}
        {quizData && (
          <InteractiveQuiz 
            questions={quizData.questions} 
            onClose={() => {
              setQuizData(null);
              setIsQuizLoading({});
            }}
            onComplete={async (summary) => {
              try {
                await incrementQuizzesCompleted(summary);
                // Re-fetch to get new count, then award badges
                const ach = await getAchievements();
                const count = ach?.quizzes_completed ?? 0;
                if (count === 1) {
                  try { await awardBadge('first_quiz_completed'); } catch (e) { console.debug('award first completed failed', e); }
                }
                if (count >= 5) { try { await awardBadge('five_quizzes_completed'); } catch (e) { console.debug('award 5 failed', e); } }
                if (count >= 10) { try { await awardBadge('ten_quizzes_completed'); } catch (e) { console.debug('award 10 failed', e); } }
                if (count >= 50) { try { await awardBadge('fifty_quizzes_completed'); } catch (e) { console.debug('award 50 failed', e); } }
              } catch (e) {
                console.error('Failed to record achievement', e);
              }
            }}
          />
        )}

        {/* Scroll anchor */}
        <div ref={messagesEndRef} />
      </div>

      {/* Input Area */}
      <ChatInput
        onSendMessage={handleSendMessage}
        isLoading={isLoading}
        disabled={isLoading}
      />
  <AchievementsDialog open={achievementsOpen} onClose={()=>setAchievementsOpen(false)} />
  </div>
    </div>
  );
};

export default ChatInterface; <|MERGE_RESOLUTION|>--- conflicted
+++ resolved
@@ -60,7 +60,6 @@
     })();
   }, []);
 
-<<<<<<< HEAD
   // Handler for when animation is generated
   const handleAnimationGenerated = (messageId: string, animationBase64: string) => {
     setMessages(prev => prev.map(message => 
@@ -72,20 +71,15 @@
 
   const handleSendMessage = async (text: string, file?: File) => {
     if (!text.trim() && !file) return;
-=======
   const handleSendMessage = async (text: string) => {
     if (!text.trim()) return;
->>>>>>> c7b4b527
 
     // Clear previous quiz when asking new questions
     setQuizData(null);
     setIsQuizLoading({});
-<<<<<<< HEAD
     setIsAnimationLoading({});    // Generate a unique ID for this message
-=======
 
     // Generate a unique ID for this message
->>>>>>> c7b4b527
     const uniqueId = Date.now().toString() + Math.random().toString(36).substr(2, 5);
 
     // Create user message
